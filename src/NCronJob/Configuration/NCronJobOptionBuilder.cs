--- conflicted
+++ resolved
@@ -57,11 +57,10 @@
             var entry = new JobDefinition(typeof(T), option.Parameter, cron, option.TimeZoneInfo)
             {
                 IsStartupJob = option.IsStartupJob,
-                RunAt = cron!.GetNextOccurrence(DateTimeOffset.UtcNow, option.TimeZoneInfo)
             };
             jobs.Add(entry);
         }
-        
+
 
         return new StartupStage<T>(Services, Settings, jobs, builder);
 
@@ -95,14 +94,8 @@
 
         var jobPolicyMetadata = new JobExecutionAttributes(jobDelegate);
         var entry = new JobDefinition(jobType, null, cron, jobOption.TimeZoneInfo,
-<<<<<<< HEAD
-            JobName: jobName,
-            JobPolicyMetadata: jobPolicyMetadata)
-            {RunAt = cron!.GetNextOccurrence(DateTimeOffset.UtcNow, jobOption.TimeZoneInfo)};
-=======
             JobName: DynamicJobNameGenerator.GenerateJobName(jobDelegate),
             JobPolicyMetadata: jobPolicyMetadata);
->>>>>>> 09f18482
         Services.AddSingleton(entry);
         Services.AddSingleton(new DynamicJobRegistration(entry, sp => new DynamicJobFactory(sp, jobDelegate)));
         return this;
