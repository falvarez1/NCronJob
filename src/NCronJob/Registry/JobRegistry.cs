using System.Collections.Immutable;

namespace NCronJob;

internal sealed class JobRegistry
{
    private readonly ImmutableArray<JobDefinition> cronJobs;
    private readonly ImmutableArray<JobDefinition> oneTimeJobs;
<<<<<<< HEAD
    private readonly ImmutableArray<Type> allJobTypes;
    private readonly ImmutableArray<string> allJobTypeNames;
=======
    private readonly List<JobDefinition> allJob;
>>>>>>> 09f18482

    public JobRegistry(IEnumerable<JobDefinition> jobs)
    {
        var jobDefinitions = jobs as JobDefinition[] ?? jobs.ToArray();
<<<<<<< HEAD
        allJobTypes = [..jobDefinitions.Select(j => j.Type).Distinct()];
        allJobTypeNames = [.. jobDefinitions.Select(j => j.JobFullName).Distinct()];
=======
        allJob = [..jobDefinitions];
>>>>>>> 09f18482
        cronJobs = [..jobDefinitions.Where(c => c.CronExpression is not null)];
        oneTimeJobs = [..jobDefinitions.Where(c => c.IsStartupJob)];
    }

    public IReadOnlyCollection<JobDefinition> GetAllCronJobs() => cronJobs;
    public IReadOnlyCollection<JobDefinition> GetAllOneTimeJobs() => oneTimeJobs;
    public IReadOnlyCollection<string> GetAllJobTypes() => allJobTypeNames;

<<<<<<< HEAD
    public bool IsJobRegistered<T>() => allJobTypes.Any(j => j == typeof(T));
    public int GetJobTypeConcurrencyLimit(string jobTypeName) => cronJobs.FirstOrDefault(j => j.JobFullName == jobTypeName)?.ConcurrencyPolicy?.MaxDegreeOfParallelism ?? 1;
}
=======
    public bool IsJobRegistered<T>() => allJob.Exists(j => j.Type == typeof(T));

    public JobDefinition GetJobDefinition<T>() => allJob.First(j => j.Type == typeof(T));

    public void Add(JobDefinition jobDefinition)
    {
        if (!allJob.Exists(j => j.JobFullName == jobDefinition.JobFullName))
        {
            allJob.Add(jobDefinition);
        }
    }
}
>>>>>>> 09f18482
<|MERGE_RESOLUTION|>--- conflicted
+++ resolved
@@ -6,22 +6,14 @@
 {
     private readonly ImmutableArray<JobDefinition> cronJobs;
     private readonly ImmutableArray<JobDefinition> oneTimeJobs;
-<<<<<<< HEAD
-    private readonly ImmutableArray<Type> allJobTypes;
+    private readonly List<JobDefinition> allJobs;
     private readonly ImmutableArray<string> allJobTypeNames;
-=======
-    private readonly List<JobDefinition> allJob;
->>>>>>> 09f18482
 
     public JobRegistry(IEnumerable<JobDefinition> jobs)
     {
         var jobDefinitions = jobs as JobDefinition[] ?? jobs.ToArray();
-<<<<<<< HEAD
-        allJobTypes = [..jobDefinitions.Select(j => j.Type).Distinct()];
+        allJobs = [..jobDefinitions];
         allJobTypeNames = [.. jobDefinitions.Select(j => j.JobFullName).Distinct()];
-=======
-        allJob = [..jobDefinitions];
->>>>>>> 09f18482
         cronJobs = [..jobDefinitions.Where(c => c.CronExpression is not null)];
         oneTimeJobs = [..jobDefinitions.Where(c => c.IsStartupJob)];
     }
@@ -30,21 +22,16 @@
     public IReadOnlyCollection<JobDefinition> GetAllOneTimeJobs() => oneTimeJobs;
     public IReadOnlyCollection<string> GetAllJobTypes() => allJobTypeNames;
 
-<<<<<<< HEAD
-    public bool IsJobRegistered<T>() => allJobTypes.Any(j => j == typeof(T));
-    public int GetJobTypeConcurrencyLimit(string jobTypeName) => cronJobs.FirstOrDefault(j => j.JobFullName == jobTypeName)?.ConcurrencyPolicy?.MaxDegreeOfParallelism ?? 1;
-}
-=======
-    public bool IsJobRegistered<T>() => allJob.Exists(j => j.Type == typeof(T));
+    public bool IsJobRegistered<T>() => allJobs.Exists(j => j.Type == typeof(T));
 
-    public JobDefinition GetJobDefinition<T>() => allJob.First(j => j.Type == typeof(T));
+    public JobDefinition GetJobDefinition<T>() => allJobs.First(j => j.Type == typeof(T));
 
     public void Add(JobDefinition jobDefinition)
     {
-        if (!allJob.Exists(j => j.JobFullName == jobDefinition.JobFullName))
+        if (!allJobs.Exists(j => j.JobFullName == jobDefinition.JobFullName))
         {
-            allJob.Add(jobDefinition);
+            allJobs.Add(jobDefinition);
         }
     }
-}
->>>>>>> 09f18482
+    public int GetJobTypeConcurrencyLimit(string jobTypeName) => cronJobs.FirstOrDefault(j => j.JobFullName == jobTypeName)?.ConcurrencyPolicy?.MaxDegreeOfParallelism ?? 1;
+}